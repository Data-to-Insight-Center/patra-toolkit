--- conflicted
+++ resolved
@@ -153,11 +153,6 @@
     def submit(self, patra_server_url):
         """
         Validates and submits the model card to the Patra Server.
-<<<<<<< HEAD
-        :param patra_server_url:
-        :return:
-=======
->>>>>>> 42e76170
         """
         if self.validate():
             try:
